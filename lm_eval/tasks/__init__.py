--- conflicted
+++ resolved
@@ -4,12 +4,9 @@
 from . import race
 from . import webqs
 from . import anli
-<<<<<<< HEAD
 from . import hellaswag
-=======
 from . import openbookqa
 from . import squad
->>>>>>> bbc29a93
 
 TASK_REGISTRY = {
     # GLUE
@@ -32,12 +29,9 @@
     # Order by benchmark/genre?
     "arc_easy": arc.ARCEasy,
     "arc_challenge": arc.ARCChallenge,
-<<<<<<< HEAD
     "hellaswag": hellaswag.HellaSwag,
-=======
     "openbookqa": openbookqa.OpenBookQA,
     "squad": squad.SQuAD,
->>>>>>> bbc29a93
     "race": race.RACE,
     "webqs": webqs.WebQs,
     "anli_r1": anli.ANLIRound1,
